﻿unit ScryfallDataHelper;

interface

uses
  System.SysUtils, System.NetEncoding, System.Classes,
  JsonDataObjects, SGlobalsX, Logger, APIConstants, CardDisplayHelpers,
  System.Generics.Collections;

type
  TWrapperHelper = class
  public
    // URL Construction
    class function ConstructSearchUrl(const Query, SetCode, Rarity,
      Colors: string; Fuzzy, Unique: Boolean; Page: Integer): string;

    // Parsing Methods
    class procedure ParseAllParts(const JsonObj: TJsonObject;
      out AllParts: TArray<TCardPart>);
    class procedure ParseRelatedURIs(const JsonObj: TJsonObject;
      out RelatedURIs: TRelatedURIs);
    class procedure ParseImageUris(const JsonObj: TJsonObject;
      out ImageUris: TImageUris);
    class procedure ParseLegalities(const JsonObj: TJsonObject;
      out Legalities: TCardLegalities);
    class procedure ParsePrices(const JsonObj: TJsonObject;
      out Prices: TCardPrices);
    class procedure ParseCardFaces(const JsonObj: TJsonObject;
      out CardFaces: TArray<TCardFace>);
    class procedure FillSetDetailsFromJson(const JsonObj: TJsonObject;
      out SetDetails: TSetDetails);
    class procedure FillCardDetailsFromJson(const JsonObj: TJsonObject;
      out CardDetails: TCardDetails);
    class procedure ParsePurchaseURIs(const JsonObj: TJsonObject;
      out PurchaseURIs: TPurchaseURIs);
    // Helper Methods
    class function GetSafeStringField(const Obj: TJsonObject;
      const FieldName: string; const Default: string = ''): string;
    // class procedure GetSafeStringArrayField(const Obj: TJsonObject;
    // const FieldName: string; out Arr: TArray<string>);

    class procedure GetSafeStringArrayField(const Obj: TJsonObject;
      const FieldName: string; var List: TList<string>);

    class function GetUtf8String(const S: string): string;
    class procedure ParseRulings(const JsonObj: TJsonObject;
      out Rulings: TArray<TRuling>); static;


    // Utility Methods

  private

  end;

implementation

{ TWrapperHelper }

class function TWrapperHelper.ConstructSearchUrl(const Query, SetCode, Rarity,
  Colors: string; Fuzzy, Unique: Boolean; Page: Integer): string;
var
  Params: TStringBuilder;
begin
  if Fuzzy then
  begin
    Result := Format(FuzzySStr, [EndpointNamed,
      TNetEncoding.URL.Encode(Query)]);
    LogStuff(Result);
    Exit;
  end;

  Params := TStringBuilder.Create;
  try
    Params.Append(Format(StandardSStr, [EndpointSearch,
      TNetEncoding.URL.Encode(Query.ToLower)]));

    if not SetCode.IsEmpty then
      Params.Append(BySetCode + TNetEncoding.URL.Encode(SetCode.ToLower));
    if not Rarity.IsEmpty then
      Params.Append(ByRarity + TNetEncoding.URL.Encode(Rarity.ToLower));
    if not Colors.IsEmpty then
      Params.Append(ByColor + TNetEncoding.URL.Encode(Colors.ToLower));
    if Unique then
      Params.Append(ShowUQ);
    Result := Params.ToString + Format(SPageStr, [Page]);
  finally
    Params.Free;
  end;

  LogStuff(Result);
end;

class function TWrapperHelper.GetUtf8String(const S: string): string;
begin
{$IF DEFINED(MSWINDOWS)}
  // On Windows, convert from ANSI to UTF8.
  Result := TEncoding.UTF8.GetString(TEncoding.ANSI.GetBytes(S));
{$ELSE}
  Result := S;
{$ENDIF}
end;

class function TWrapperHelper.GetSafeStringField(const Obj: TJsonObject;
  const FieldName: string; const Default: string): string;
begin
  if Obj.Contains(FieldName) and (Obj.Types[FieldName] = jdtString) then
    Result := Obj.S[FieldName]
  else
    Result := Default;
end;

class procedure TWrapperHelper.GetSafeStringArrayField(const Obj: TJsonObject;
  const FieldName: string; var List: TList<string>);
var
  JArr: TJsonArray;
  I: Integer;
begin
  // Clear the list first.
  if not Assigned(List) then
    List := TList<string>.Create
  else
    List.Clear;

  if Obj.Contains(FieldName) and (Obj.Types[FieldName] = jdtArray) then
  begin
    JArr := Obj.A[FieldName];
    for I := 0 to JArr.Count - 1 do
    begin
      if JArr.Types[I] = jdtString then
        List.Add(JArr.S[I])
      else
        LogStuff(Format('Non-string element at index %d in field "%s" skipped.',
          [I, FieldName]), WARNING);
    end;
  end
  else
  begin
    LogStuff(Format('Field "%s" is missing or not an array.',
      [FieldName]), DEBUG);
  end;
end;

class procedure TWrapperHelper.ParseAllParts(const JsonObj: TJsonObject;
  out AllParts: TArray<TCardPart>);
var
  PartsArray: TJsonArray;
  I: Integer;
  PartObj: TJsonObject;
begin

  if JsonObj.Contains(FieldAllParts) and
    (JsonObj.Types[FieldAllParts] = jdtArray) then
  begin
    PartsArray := JsonObj.A[FieldAllParts];
    SetLength(AllParts, PartsArray.Count);
    for I := 0 to PartsArray.Count - 1 do
    begin
      if PartsArray.Types[I] = jdtObject then
      begin
        PartObj := PartsArray.O[I];
        AllParts[I] := TCardPart.Create; // Allocate new instance
        AllParts[I].ObjectType := GetSafeStringField(PartObj, FieldObject);
        AllParts[I].ID := GetSafeStringField(PartObj, FieldID);
        AllParts[I].Component := GetSafeStringField(PartObj, FieldComponent);
        AllParts[I].Name := GetSafeStringField(PartObj, FieldName);
        AllParts[I].TypeLine := GetSafeStringField(PartObj, FieldTypeLine);
        AllParts[I].URI := GetSafeStringField(PartObj, FieldUri);
      end;
    end;
  end
  else
    SetLength(AllParts, 0);
end;

class procedure TWrapperHelper.ParseRelatedURIs(const JsonObj: TJsonObject;
  out RelatedURIs: TRelatedURIs);
var
  RelatedURIsObj: TJsonObject;
begin
<<<<<<< HEAD
  // Instead of using Default(TRelatedURIs) (which isn’t valid for classes),
  // we either clear the existing object or allocate a new one.
  if not Assigned(RelatedURIs) then
    RelatedURIs := TRelatedURIs.Create
  else
    RelatedURIs.Clear;

=======
 RelatedURIs.Clear;
>>>>>>> 17bbd553
  if JsonObj.Contains(FieldRelatedUris) and
    (JsonObj.Types[FieldRelatedUris] = jdtObject) then
  begin
    RelatedURIsObj := JsonObj.O[FieldRelatedUris];
    RelatedURIs.Gatherer := GetSafeStringField(RelatedURIsObj, FieldGatherer);
    RelatedURIs.TcgplayerInfiniteArticles := GetSafeStringField(RelatedURIsObj,
      FieldTcgplayerInfiniteArticles);
    RelatedURIs.TcgplayerInfiniteDecks := GetSafeStringField(RelatedURIsObj,
      FieldTcgplayerInfiniteDecks);
    RelatedURIs.Edhrec := GetSafeStringField(RelatedURIsObj, FieldEdhrec);
  end;
end;

class procedure TWrapperHelper.ParsePurchaseURIs(const JsonObj: TJsonObject;
  out PurchaseURIs: TPurchaseURIs);
var
  PurchaseURIsObj: TJsonObject;

begin
  if not Assigned(PurchaseURIs) then
    PurchaseURIs := TPurchaseURIs.Create;
  if JsonObj.Contains(FieldPurchaseUris) and
    (JsonObj.Types[FieldPurchaseUris] = jdtObject) then
  begin
    PurchaseURIsObj := JsonObj.O[FieldPurchaseUris];
    PurchaseURIs.Tcgplayer := GetSafeStringField(PurchaseURIsObj,
      FieldTcgplayer);
    PurchaseURIs.Cardmarket := GetSafeStringField(PurchaseURIsObj,
      FieldCardmarket);
    PurchaseURIs.Cardhoarder := GetSafeStringField(PurchaseURIsObj,
      FieldCardhoarder);
  end;
end;

class procedure TWrapperHelper.ParseImageUris(const JsonObj: TJsonObject;
  out ImageUris: TImageUris);
var
  ImageUrisObj: TJsonObject;
begin
<<<<<<< HEAD
  if not Assigned(ImageUris) then
    ImageUris := TImageUris.Create
  else
    ImageUris.Clear;

=======
  ImageUris.Clear;
>>>>>>> 17bbd553
  if JsonObj.Contains(FieldImageUris) and
    (JsonObj.Types[FieldImageUris] = jdtObject) then
  begin
    ImageUrisObj := JsonObj.O[FieldImageUris];
    ImageUris.Small := GetSafeStringField(ImageUrisObj, FieldSmall);
    ImageUris.Normal := GetSafeStringField(ImageUrisObj, FieldNormal);
    ImageUris.Large := GetSafeStringField(ImageUrisObj, FieldLarge);
    ImageUris.PNG := GetSafeStringField(ImageUrisObj, FieldPng);
    ImageUris.Border_crop := GetSafeStringField(ImageUrisObj, FieldBorderCrop);
    ImageUris.Art_crop := GetSafeStringField(ImageUrisObj, FieldArtCrop);
  end;
end;

class procedure TWrapperHelper.ParseLegalities(const JsonObj: TJsonObject;
  out Legalities: TCardLegalities);
var
  LegalitiesObj: TJsonObject;
  Format: TLegalityFormat;

begin
  // We assume Legalities is already allocated; if not, the caller should allocate it.
  Legalities.Clear;
  if JsonObj.Contains(FieldLegalities) and
    (JsonObj.Types[FieldLegalities] = jdtObject) then
  begin
    LegalitiesObj := JsonObj.O[FieldLegalities];
    for Format := Low(TLegalityFormat) to High(TLegalityFormat) do
      Legalities.SetStatus(Format, GetSafeStringField(LegalitiesObj,
        Format.ToString));
  end;
end;

class procedure TWrapperHelper.ParsePrices(const JsonObj: TJsonObject;
  out Prices: TCardPrices);
var
  PricesObj: TJsonObject;
begin
  Prices.Clear;
  if JsonObj.Contains(FieldPrices) and (JsonObj.Types[FieldPrices] = jdtObject)
  then
  begin
    PricesObj := JsonObj.O[FieldPrices];
    Prices.USD := StrToCurrDef(GetSafeStringField(PricesObj, FieldUsd), 0);
    Prices.USD_Foil := StrToCurrDef(GetSafeStringField(PricesObj,
      FieldUsdFoil), 0);
    Prices.EUR := StrToCurrDef(GetSafeStringField(PricesObj, FieldEur), 0);
    Prices.Tix := StrToCurrDef(GetSafeStringField(PricesObj, FieldTix), 0);
  end;
end;

class procedure TWrapperHelper.ParseCardFaces(const JsonObj: TJsonObject;
  out CardFaces: TArray<TCardFace>);
var
  FacesArray: TJsonArray;
  I: Integer;
  FaceObj: TJsonObject;
  TempImageUris: TImageUris;
begin
  if JsonObj.Contains(FieldCardFaces) and
    (JsonObj.Types[FieldCardFaces] = jdtArray) then
  begin
    FacesArray := JsonObj.A[FieldCardFaces];
    SetLength(CardFaces, FacesArray.Count);
    for I := 0 to FacesArray.Count - 1 do
    begin
      if FacesArray.Types[I] = jdtObject then
      begin
        FaceObj := FacesArray.O[I];
        CardFaces[I] := TCardFace.Create; // Allocate new instance
        CardFaces[I].Name := GetSafeStringField(FaceObj, FieldName);
        CardFaces[I].ManaCost := GetSafeStringField(FaceObj, FieldManaCost);
        CardFaces[I].TypeLine := GetSafeStringField(FaceObj, FieldTypeLine);
        CardFaces[I].OracleText :=
          GetUtf8String(GetSafeStringField(FaceObj, FieldOracleText));
        CardFaces[I].FlavorText :=
          GetUtf8String(GetSafeStringField(FaceObj, FieldFlavorText));
        CardFaces[I].Power := GetSafeStringField(FaceObj, FieldPower);
        CardFaces[I].Toughness := GetSafeStringField(FaceObj, FieldToughness);
        CardFaces[I].Loyalty := GetSafeStringField(FaceObj,
          FieldCardFaceLoyalty);
        CardFaces[I].CMC := FaceObj.F[FieldCMC];
        TempImageUris := nil;
        ParseImageUris(FaceObj, TempImageUris);
        CardFaces[I].ImageUris := TempImageUris;
      end;
    end;
  end
  else
    SetLength(CardFaces, 0);
end;

class procedure TWrapperHelper.FillSetDetailsFromJson(const JsonObj
  : TJsonObject; out SetDetails: TSetDetails);
begin
  SetDetails.Clear;

  SetDetails.SFID := GetSafeStringField(JsonObj, FieldID);
  SetDetails.Name := GetSafeStringField(JsonObj, FieldName);
  SetDetails.Code := GetSafeStringField(JsonObj, FieldCode);
  SetDetails.ReleaseDate := GetSafeStringField(JsonObj, FieldReleasedAt);
  SetDetails.SetType := GetSafeStringField(JsonObj, FieldSetType);
  SetDetails.Block := GetSafeStringField(JsonObj, FieldBlock);
  SetDetails.BlockCode := GetSafeStringField(JsonObj, FieldBlockCode);
  SetDetails.ParentSetCode := GetSafeStringField(JsonObj, FieldParentSetCode);

  SetDetails.CardCount := JsonObj.I[FieldCardCount];
  SetDetails.Digital := JsonObj.B[FieldDigital];
  SetDetails.FoilOnly := JsonObj.B[FieldFoilOnly];

  SetDetails.IconSVGURI := GetUtf8String(GetSafeStringField(JsonObj,
    FieldIconSvgUri));

  SetDetails.ScryfallURI := GetSafeStringField(JsonObj, FieldScryfallUri);
  SetDetails.URI := GetSafeStringField(JsonObj, FieldUri);
  SetDetails.SearchURI := GetSafeStringField(JsonObj, FieldSearchUri);
end;

class procedure TWrapperHelper.FillCardDetailsFromJson(const JsonObj
  : TJsonObject; out CardDetails: TCardDetails);
var
  AllParts: TArray<TCardPart>;
  Part: TCardPart;
  TempGames, TempKeywords, TempColorID: TList<string>;
  I: Integer;
  TempImageUris: TImageUris;
  TempLegalities: TCardLegalities;
  TempPrices: TCardPrices;
  TempCardFaces: TArray<TCardFace>;
  TempRelatedURIs: TRelatedURIs;
  TempPurchaseURIs: TPurchaseURIs;
begin
  // If CardDetails already contains data, clear it
  if (not CardDetails.SFID.IsEmpty) or (not CardDetails.OracleID.IsEmpty) then
  begin
   CardDetails.Clear;
  end;

  try
    // Basic string fields and numbers
    if JsonObj.Contains(FieldTypeLine) and
      (JsonObj.Types[FieldTypeLine] = jdtString) then
      CardDetails.TypeLine := GetUtf8String(JsonObj.S[FieldTypeLine]);

    CardDetails.SFID := GetSafeStringField(JsonObj, FieldID);
    CardDetails.ArenaID := JsonObj.I[FieldArena];
    CardDetails.EDHRank := JsonObj.I[FieldEDHRank];

    CardDetails.CardName := GetUtf8String(GetSafeStringField(JsonObj,
      FieldName));
    CardDetails.ManaCost := GetSafeStringField(JsonObj, FieldManaCost);
    CardDetails.OracleText := GetUtf8String(GetSafeStringField(JsonObj,
      FieldOracleText));

    // Games array (using a temporary variable)
    TempGames := CardDetails.Games;
    // local reference to the already allocated list
    TWrapperHelper.GetSafeStringArrayField(JsonObj, FieldGames, TempGames);
    CardDetails.Games := TempGames; // reassign if necessary

    // Keywords array (using a temporary variable)
    TempKeywords := CardDetails.Keywords;
    TWrapperHelper.GetSafeStringArrayField(JsonObj, FieldKeywords,
      TempKeywords);
    CardDetails.Keywords := TempKeywords;

    CardDetails.SetCode := GetSafeStringField(JsonObj, FieldSet);
    CardDetails.SetName := GetSafeStringField(JsonObj, FieldSetName);
    CardDetails.Rarity := StringToRarity(GetSafeStringField(JsonObj,
      FieldRarity));
    CardDetails.Power := GetSafeStringField(JsonObj, FieldPower);
    CardDetails.Toughness := GetSafeStringField(JsonObj, FieldToughness);
    CardDetails.Loyalty := GetSafeStringField(JsonObj, FieldLoyalty);
    CardDetails.PrintsSearchUri := GetSafeStringField(JsonObj,
      FieldPrintsSearchUri);
    CardDetails.OracleID := GetSafeStringField(JsonObj, FieldOracleID);
    CardDetails.FlavorText := GetUtf8String(GetSafeStringField(JsonObj,
      FieldFlavorText));

    CardDetails.Layout := LowerCase(GetSafeStringField(JsonObj, FieldLayout));
    CardDetails.Lang := GetSafeStringField(JsonObj, FieldLang);
    CardDetails.ReleasedAt := GetSafeStringField(JsonObj, FieldReleasedAt);

    if (JsonObj.Contains(FieldCMC)) and (JsonObj.Types[FieldCMC] = jdtFloat)
    then
      CardDetails.CMC := JsonObj.F[FieldCMC];

    CardDetails.Reserved := JsonObj.B[FieldReserved];
    CardDetails.Foil := JsonObj.B[FieldFoil];
    CardDetails.NonFoil := JsonObj.B[FieldNonFoil];
    CardDetails.Oversized := JsonObj.B[FieldOversized];
    CardDetails.Promo := JsonObj.B[FieldPromo];
    CardDetails.Reprint := JsonObj.B[FieldReprint];
    CardDetails.Digital := JsonObj.B[FieldDigital];
    CardDetails.Artist := GetSafeStringField(JsonObj, FieldArtist);
    CardDetails.CollectorNumber := GetSafeStringField(JsonObj,
      FieldCollectorNumber);
    CardDetails.BorderColor := GetSafeStringField(JsonObj, FieldBorderColor);
    CardDetails.Frame := GetSafeStringField(JsonObj, FieldFrame);
    CardDetails.SecurityStamp := GetSafeStringField(JsonObj,
      FieldSecurityStamp);
    CardDetails.FullArt := JsonObj.B[FieldFullArt];
    CardDetails.Textless := JsonObj.B[FieldTextless];
    CardDetails.StorySpotlight := JsonObj.B[FieldStorySpotlight];

    // ColorIdentity array (using a temporary variable)
    TempColorID := CardDetails.ColorIdentity;
    GetSafeStringArrayField(JsonObj, FieldColorIdentity, TempColorID);
    CardDetails.ColorIdentity := TempColorID;

    // Nested objects
    TempImageUris := CardDetails.ImageUris;
    ParseImageUris(JsonObj, TempImageUris);
    CardDetails.ImageUris := TempImageUris;

    TempLegalities := CardDetails.Legalities;
    ParseLegalities(JsonObj, TempLegalities);
    CardDetails.Legalities := TempLegalities;

    TempPrices := CardDetails.Prices;
    ParsePrices(JsonObj, TempPrices);
    CardDetails.Prices := TempPrices;

    ParseCardFaces(JsonObj, TempCardFaces);
    CardDetails.CardFaces.Clear;
    for I := 0 to High(TempCardFaces) do
      CardDetails.CardFaces.Add(TempCardFaces[I]);

    TempRelatedURIs := CardDetails.RelatedURIs;
    ParseRelatedURIs(JsonObj, TempRelatedURIs);
    CardDetails.RelatedURIs := TempRelatedURIs;

    TempPurchaseURIs := CardDetails.PurchaseURIs;
    ParsePurchaseURIs(JsonObj, TempPurchaseURIs);
    CardDetails.PurchaseURIs := TempPurchaseURIs;

    // TWrapperHelper.ParseCardFaces(JsonObj, CardDetails.CardFaces);
    // TWrapperHelper.ParseRelatedURIs(JsonObj, CardDetails.RelatedURIs);
    // TWrapperHelper.ParsePurchaseURIs(JsonObj, CardDetails.PurchaseURIs);

    // Parse "all_parts" field into a temporary dynamic array
    ParseAllParts(JsonObj, AllParts);

    // Process "all_parts" to set up meld details
    if Length(AllParts) > 0 then
    begin
      for I := 0 to Length(AllParts) - 1 do
      begin
        Part := AllParts[I];
        if Part.Component = 'meld_part' then
        begin
          CardDetails.IsMeld := True; // Mark as meld card
          // Append the Part to the existing MeldParts list:
          CardDetails.MeldDetails.MeldParts.Add(Part);
        end
        else if Part.Component = 'meld_result' then
        begin
          CardDetails.MeldDetails.MeldResult := Part;
        end;
      end;
    end
    else
      CardDetails.IsMeld := False;

  except
    on E: Exception do
    begin
      LogStuff(Format(ErrorFillingCardDetails, [E.Message]), ERROR);
      CardDetails.Clear;
    end;
  end;
end;

class procedure TWrapperHelper.ParseRulings(const JsonObj: TJsonObject;
  out Rulings: TArray<TRuling>);
var
  RulingsArray: TJsonArray;
  I: Integer;
begin
  if JsonObj.Contains(FieldData) then
  begin
    RulingsArray := JsonObj.A[FieldData];
    SetLength(Rulings, RulingsArray.Count);
    for I := 0 to RulingsArray.Count - 1 do
    begin
      Rulings[I] := TRuling.Create; // Allocate new instance
      Rulings[I].Source := RulingsArray.O[I].S[FieldSource];
      Rulings[I].PublishedAt := RulingsArray.O[I].S[FieldPublishedAt];
      Rulings[I].Comment := RulingsArray.O[I].S[FieldComment];
    end;
  end
  else
    Rulings := [];
end;

end.<|MERGE_RESOLUTION|>--- conflicted
+++ resolved
@@ -178,17 +178,6 @@
 var
   RelatedURIsObj: TJsonObject;
 begin
-<<<<<<< HEAD
-  // Instead of using Default(TRelatedURIs) (which isn’t valid for classes),
-  // we either clear the existing object or allocate a new one.
-  if not Assigned(RelatedURIs) then
-    RelatedURIs := TRelatedURIs.Create
-  else
-    RelatedURIs.Clear;
-
-=======
- RelatedURIs.Clear;
->>>>>>> 17bbd553
   if JsonObj.Contains(FieldRelatedUris) and
     (JsonObj.Types[FieldRelatedUris] = jdtObject) then
   begin
@@ -228,15 +217,6 @@
 var
   ImageUrisObj: TJsonObject;
 begin
-<<<<<<< HEAD
-  if not Assigned(ImageUris) then
-    ImageUris := TImageUris.Create
-  else
-    ImageUris.Clear;
-
-=======
-  ImageUris.Clear;
->>>>>>> 17bbd553
   if JsonObj.Contains(FieldImageUris) and
     (JsonObj.Types[FieldImageUris] = jdtObject) then
   begin
