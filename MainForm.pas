--- conflicted
+++ resolved
@@ -31,24 +31,10 @@
     Switch1: TSwitch;
     Button2: TButton;
     ListBoxColors: TListBox;
-<<<<<<< HEAD
-    LoadingLayout: TLayout;
-    AniIndicator1: TAniIndicator;
-    Label1: TLabel;
-    Button1: TButton;
-    ButtonNextPage: TButton;
-    ComboBoxEditSearch: TComboEdit;
     procedure Button1Click(Sender: TObject);
     procedure FormCreate(Sender: TObject);
     procedure FormDestroy(Sender: TObject);
-    // procedure DelayTimerTimer(Sender: TObject);
-=======
-    Button3: TButton;
-    procedure Button1Click(Sender: TObject);
-    procedure FormCreate(Sender: TObject);
-    procedure FormDestroy(Sender: TObject);
-  //  procedure DelayTimerTimer(Sender: TObject);
->>>>>>> 17bbd553
+    procedure DelayTimerTimer(Sender: TObject);
     procedure ListViewCardsItemClick(const Sender: TObject;
       const AItem: TListViewItem);
     procedure WebBrowser1DidFinishLoad(ASender: TObject);
@@ -68,13 +54,7 @@
     BrIsLoaded: Boolean;
     AmOnline: Boolean;
 
-<<<<<<< HEAD
-    procedure OnSearchComplete(Success: Boolean; const ErrorMsg: string);
-=======
     procedure OnSearchComplete(Success: Boolean);
-//  procedure DisplayOracleTextWithIcons(const Parent: TControl; const OracleText: string; IconMap: TDictionary<string, string>);
- //   procedure ShowCardOracleText;
->>>>>>> 17bbd553
 
 
   public
@@ -92,11 +72,11 @@
   APIConstants, JsonDataObjects, Logger, CardDisplayHelpers,
   System.NetEncoding;
 
-var
-  FScryfallAPI: TScryfallAPI;
-  FCardDisplayManager: TCardDisplayManager;
-
-
+destructor TCardLayout.Destroy;
+begin
+  FreeAndNil(TagObject);
+  inherited;
+end;
 
 procedure TForm1.FormCreate(Sender: TObject);
 var
@@ -321,71 +301,64 @@
   begin
 
     WebBrowserInitialized := True;
-<<<<<<< HEAD
     // WebBrowser1.EvaluateJavaScript(JScript);
 
   end;
 end;
-=======
-   // WebBrowser1.EvaluateJavaScript(JScript);
-
-  end;
-end;
-
-//procedure TForm1.DelayTimerTimer(Sender: TObject);
-//begin
-//  if BrIsLoaded or not WebBrowserInitialized then
-//  begin
-//    Exit;
-//  end;
-//
-//  AmOnline := FScryfallAPI.IsInternetAvailable;
-//  if not AmOnline then
-//  begin
-//    DelayTimer.Enabled := False;
-//    ShowMessage('Internet not available');
-//    Exit;
-//  end;
-//
-//  TTask.Run(
-//    procedure
-//    var
-//      RandomCard: TCardDetails;
-//    begin
-//      try
-//        RandomCard := FScryfallAPI.GetRandomCard;
-//        TThread.Queue(nil,
-//          procedure
-//          begin
-//            if Assigned(FCardDisplayManager) then
-//            begin
-//
-//              FCardDisplayManager.AddCardToListView(RandomCard);
-//              BrIsLoaded := True;
-//              DelayTimer.Enabled := False;
-//
-//              if ListViewCards.Items.Count > 0 then
-//              begin
-//                ListViewCards.Selected := ListViewCards.Items[0];
-//                FCardDisplayManager.ShowCardDetails(TCardDetailsObject
-//                  (ListViewCards.Items[0].TagObject).CardDetails);
-//              end;
-//            end;
-//          end);
-//      except
-//        on E: Exception do
-//          TThread.Queue(nil,
-//            procedure
-//            begin
-//              ShowMessage(S_ERROR_FETCHING_RANDOM_CARD + E.Message);
-//              LogStuff('Failed to fetch random card: ' + E.Message, ERROR);
-//              DelayTimer.Enabled := False;
-//              Exit;
-//            end);
-//      end;
-//    end).Start;
-//end;
->>>>>>> 17bbd553
+
+procedure TForm1.DelayTimerTimer(Sender: TObject);
+begin
+  if BrIsLoaded or not WebBrowserInitialized then
+  begin
+    Exit;
+  end;
+
+  AmOnline := FScryfallAPI.IsInternetAvailable;
+  if not AmOnline then
+  begin
+    DelayTimer.Enabled := False;
+    ShowMessage('Internet not available');
+    Exit;
+  end;
+
+  TTask.Run(
+    procedure
+    var
+      RandomCard: TCardDetails;
+    begin
+      try
+        RandomCard := FScryfallAPI.GetRandomCard;
+        TThread.Queue(nil,
+          procedure
+          begin
+            if Assigned(FCardDisplayManager) then
+            begin
+
+              FCardDisplayManager.AddCardToListView(RandomCard);
+              BrIsLoaded := True;
+              DelayTimer.Enabled := False;
+
+              if ListViewCards.Items.Count > 0 then
+              begin
+                ListViewCards.Selected := ListViewCards.Items[0];
+                FCardDisplayManager.ShowCardDetails(TCardDetailsObject
+                  (ListViewCards.Items[0].TagObject).CardDetails);
+              end;
+            end;
+          end);
+      except
+        on E: Exception do
+          TThread.Queue(nil,
+            procedure
+            begin
+              ShowMessage(S_ERROR_FETCHING_RANDOM_CARD + E.Message);
+              LogStuff('Failed to fetch random card: ' + E.Message, ERROR);
+              DelayTimer.Enabled := False;
+              Exit;
+            end);
+      end;
+    end).Start;
+end;
 
 function DecodeURL(const EncodedURL: string): string;
 begin
@@ -465,52 +438,6 @@
   MultiViewFilters.ShowMaster;
 end;
 
-procedure TForm1.Button3Click(Sender: TObject);
-<<<<<<< HEAD
-
-begin
-//LoadingLayout.Visible := True;
-//AniIndicator1.Enabled := True;
-
-FScryfallAPI.GetCardByName('black lotus',True);
- //LoadingLayout.Visible := False;
-//AniIndicator1.Enabled := False;
-=======
-//var
-//  IconMap: TDictionary<string, string>;
-//  Icons: TJsonObject;
-//const
-//  TestOracleText: string =
-//    'Trample\n' +
-//    'Mishra’s Juggernaut attacks each combat if able.\n' +
-//    'Unearth {5}{R} ({5}{R}: Return this card from your graveyard to the battlefield. ' +
-//    'It gains haste. Exile it at the beginning of the next end step or if it would leave the battlefield. ' +
-//    'Unearth only as a sorcery.)\n' +
-//    '{T}: Add {G} or {W} to your mana pool.\n' +
-//    '{1}{U}{U}: Draw two cards, then discard a card. Activate this ability only during your turn.';
-
-begin
-
-
-//  Icons := LoadIconsFromJson('C:\Users\raygu\AppData\Roaming\MTGCardFetch\SymbolCache.json');
-//  try
-//    BuildOracleText(LayoutContent1, TestOracleText, Icons);
-//  finally
-//    Icons.Free;
-//  end;
-
-
-//  IconMap := LoadIconMapFromJson('C:\Users\raygu\AppData\Roaming\MTGCardFetch\SymbolCache.json'); // Load icons from JSON
-//  try
-//    DisplayOracleTextWithIcons(FlowLayout1, TestOracleText, IconMap);
-//  finally
-//    IconMap.Free;
-//  end;
-
-
->>>>>>> 17bbd553
-end;
-
 procedure TForm1.ButtonNextPageClick(Sender: TObject);
 begin
   if not FCardDisplayManager.HasMorePages then
